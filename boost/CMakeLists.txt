# Based on Ryan M. Richard work in PSI4
# First of all get BOOSTVER underscore separated
string(REGEX REPLACE "\\." "_" BOOSTVER ${BOOSTVER})
set(BOOST_BUILD_DIR ${CMAKE_BINARY_DIR}/boost/boost_${BOOSTVER})
# Transform the ;-separated list to a ,-separated list (digested by the Boost build toolchain!)
string(REPLACE ";" "," b2_needed_components "${needed_components}")

# Prepare stuff to be written to user-config.jam and project-config.jam
# We are going to build only what is necessary. We need to create a custom user-config.jam file
# To get boost to compile MPI we need to append "using mpi ;" to the end of the
# user-config.jam file. MPI_SENT will be the command we append
set(MPI_SENT "")
if(ENABLE_MPI)
   set(MPI_SENT "using mpi ;")
endif()
if(ENABLE_UNIT_TESTS)
   # Replace unit_test_framework (used by CMake's find_package) with test (understood by Boost build toolchain)
   string(REPLACE "unit_test_framework" "test" b2_needed_components "${b2_needed_components}")
endif()
# For a prettier printout...
string(REPLACE ";" ", " printout "${needed_components}")
message(STATUS "  Libraries to be built: ${printout}")

# To get boost to be built with our compiler of choice we need these logic
# statements, then we write the options to user-config.jam
set(toolset   "")
if(CMAKE_CXX_COMPILER_ID MATCHES Intel)
	set(toolset "intel-linux")
elseif(CMAKE_CXX_COMPILER_ID MATCHES Clang)
  set(toolset "clang")
else()
  if(CMAKE_SYSTEM_NAME MATCHES Darwin)
     set(toolset "darwin")
  else()
     set(toolset "gcc")
  endif()
endif()
message(STATUS "  Toolset to be used: ${toolset}")

# Prepare options for call to b2
string(TOLOWER ${CMAKE_BUILD_TYPE} type)
<<<<<<< HEAD
#Boost has a bug in the MPI part if you try to compile with c++11
#See: https://www.mail-archive.com/boost-mpi@lists.boost.org/msg00100.html
if(HAS_CXX11_SUPPORT AND NOT ENABLE_MPI)
   if(CMAKE_SYSTEM_NAME MATCHES Darwin) # Read here: http://stackoverflow.com/a/19774902/2528668
      set(cxxflags  "\"${CXX11_COMPILER_FLAGS} -stdlib=libc++\"")
      set(linkflags "\"${CXX11_COMPILER_FLAGS} -stdlib=libc++\"")
      set(_b2_cxx11_options "cxxflags=${cxxflags} linkflags=${linkflags}")
   else()
      set(cxxflags "\"${CXX11_COMPILER_FLAGS}\"") 
      set(_b2_cxx11_options "cxxflags=${cxxflags}")
   endif()	  
=======
if(HAS_CXX11_SUPPORT)
  set(cxxflags "\"${CXX11_COMPILER_FLAGS}\"") 
  set(_b2_cxx11_options "cxxflags=${cxxflags}")
>>>>>>> 9031b76f
endif()	  
# Write the user-config.jam file
file(WRITE ${BOOST_BUILD_DIR}/user-config.jam "${MPI_SENT}")  

# Unpack Boost and copy boostcpp.jam
add_custom_command(
    OUTPUT boost.unpacked 
    COMMAND ${CMAKE_COMMAND} -E tar xjf ${CMAKE_SOURCE_DIR}/boost/boost_${BOOSTVER}.tar.bz2 
    # Copy custom boostcpp.jam (to get versioned format as I want it!)
    COMMAND ${CMAKE_COMMAND} -E copy ${CMAKE_SOURCE_DIR}/boost/boostcpp.jam ${BOOST_BUILD_DIR}
    # Append to project-config.jam 
    # It can't be done with file(APPEND ...) because it will be destroyed when unpacking
    COMMAND ${CMAKE_COMMAND} -E echo "${MPI_SENT}" > "${BOOST_BUILD_DIR}/project-config.jam"
    COMMAND touch boost.unpacked
    DEPENDS ${CMAKE_SOURCE_DIR}/boost/boost_${BOOSTVER}.tar.bz2
    WORKING_DIRECTORY ${CMAKE_BINARY_DIR}/boost
    COMMENT "Unpacking Boost")

# Run bootstrap.sh to configure the build. We will install in ${PROJECT_BINARY_DIR}/boost
add_custom_command(
    OUTPUT boost.configured
    COMMAND ./bootstrap.sh --with-toolset=${toolset}
            --with-libraries="${b2_needed_components}"
	    --with-python=${PYTHON_EXECUTABLE}
	    --prefix=${CUSTOM_BOOST_LOCATION} 1> boost.configured.log 2> boost.configured.err
    COMMAND ${CMAKE_COMMAND} -E touch ${CMAKE_BINARY_DIR}/boost/boost.configured	    
    WORKING_DIRECTORY ${BOOST_BUILD_DIR}
    DEPENDS boost.unpacked
    COMMENT "Configuring Boost")

# Build Boost
add_custom_command(
    OUTPUT boost.built
    COMMAND ./b2 toolset=${toolset} variant=${type} link=static
    threading=multi "${_b2_cxx11_options}" --user-config=user-config.jam 1> boost.built.log 2> boost.built.err
    COMMAND ${CMAKE_COMMAND} -E touch ${CMAKE_BINARY_DIR}/boost/boost.built
    WORKING_DIRECTORY ${BOOST_BUILD_DIR}
    DEPENDS boost.configured 
    COMMENT "Building Boost")

# Install Boost
add_custom_command(
    OUTPUT boost.installed
    COMMAND ./b2 install toolset=${toolset} variant=${type} link=static
    threading=multi "${_b2_cxx11_options}" --user-config=user-config.jam 1> boost.installed.log 2> boost.installed.err
    COMMAND ${CMAKE_COMMAND} -E touch ${CMAKE_BINARY_DIR}/boost/boost.installed
    WORKING_DIRECTORY ${BOOST_BUILD_DIR}
    DEPENDS boost.built 
    COMMENT "Installing Boost")

# Clean-up
add_custom_command(
    OUTPUT boost.cleanedup
    #COMMAND ${CMAKE_COMMAND} -E remove_directory ${BOOST_BUILD_DIR}
    COMMAND ${CMAKE_COMMAND} -E touch ${CMAKE_BINARY_DIR}/boost/boost.cleanedup
    WORKING_DIRECTORY ${CMAKE_BINARY_DIR}/boost
    DEPENDS boost.installed 
    COMMENT "Clean-up Boost")

add_custom_target(custom_boost DEPENDS boost.cleanedup)<|MERGE_RESOLUTION|>--- conflicted
+++ resolved
@@ -39,24 +39,14 @@
 
 # Prepare options for call to b2
 string(TOLOWER ${CMAKE_BUILD_TYPE} type)
-<<<<<<< HEAD
+
 #Boost has a bug in the MPI part if you try to compile with c++11
 #See: https://www.mail-archive.com/boost-mpi@lists.boost.org/msg00100.html
 if(HAS_CXX11_SUPPORT AND NOT ENABLE_MPI)
-   if(CMAKE_SYSTEM_NAME MATCHES Darwin) # Read here: http://stackoverflow.com/a/19774902/2528668
-      set(cxxflags  "\"${CXX11_COMPILER_FLAGS} -stdlib=libc++\"")
-      set(linkflags "\"${CXX11_COMPILER_FLAGS} -stdlib=libc++\"")
-      set(_b2_cxx11_options "cxxflags=${cxxflags} linkflags=${linkflags}")
-   else()
-      set(cxxflags "\"${CXX11_COMPILER_FLAGS}\"") 
-      set(_b2_cxx11_options "cxxflags=${cxxflags}")
-   endif()	  
-=======
-if(HAS_CXX11_SUPPORT)
   set(cxxflags "\"${CXX11_COMPILER_FLAGS}\"") 
   set(_b2_cxx11_options "cxxflags=${cxxflags}")
->>>>>>> 9031b76f
 endif()	  
+
 # Write the user-config.jam file
 file(WRITE ${BOOST_BUILD_DIR}/user-config.jam "${MPI_SENT}")  
 
