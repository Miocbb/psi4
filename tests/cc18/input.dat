--- conflicted
+++ resolved
@@ -14,10 +14,6 @@
 }
 
 set {
-<<<<<<< HEAD
-    dertype response
-=======
->>>>>>> 445823a4
     basis cc-pVDZ
 }
 
