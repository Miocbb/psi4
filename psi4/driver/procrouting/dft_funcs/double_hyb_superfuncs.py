#
# @BEGIN LICENSE
#
# Psi4: an open-source quantum chemistry software package
#
# Copyright (c) 2007-2017 The Psi4 Developers.
#
# The copyrights for code used from other parties are included in
# the corresponding files.
#
# This file is part of Psi4.
#
# Psi4 is free software; you can redistribute it and/or modify
# it under the terms of the GNU Lesser General Public License as published by
# the Free Software Foundation, version 3.
#
# Psi4 is distributed in the hope that it will be useful,
# but WITHOUT ANY WARRANTY; without even the implied warranty of
# MERCHANTABILITY or FITNESS FOR A PARTICULAR PURPOSE.  See the
# GNU Lesser General Public License for more details.
#
# You should have received a copy of the GNU Lesser General Public License along
# with Psi4; if not, write to the Free Software Foundation, Inc.,
# 51 Franklin Street, Fifth Floor, Boston, MA 02110-1301 USA.
#
# @END LICENSE
#
"""
List of GGA SuperFunctionals built from LibXC primitives.
"""

from psi4 import core


def build_b2plyp_superfunctional(name, npoints, deriv, restricted):

    # Call this first
    sup = core.SuperFunctional.blank()
    sup.set_max_points(npoints)
    sup.set_deriv(deriv)

    # => User-Customization <= #

    # No spaces, keep it short and according to convention
    sup.set_name('B2PLYP')
    # Tab in, trailing newlines
    sup.set_description('    B2PLYP Double Hybrid Exchange-Correlation Functional\n')
    # Tab in, trailing newlines
    sup.set_citation('    S. Grimme, J. Chem. Phys., 124, 034108, 2006\n')

    # Add member functionals
    becke = core.LibXCFunctional('XC_GGA_X_B88', restricted)
    becke.set_alpha(0.47)
    sup.add_x_functional(becke)
    lyp = core.LibXCFunctional('XC_GGA_C_LYP', restricted)
    lyp.set_alpha(0.73)
    sup.add_c_functional(lyp)

    # Set GKS up after adding functionals
    sup.set_x_omega(0.0)
    sup.set_c_omega(0.0)
    sup.set_x_alpha(0.53)
    sup.set_c_alpha(0.27)

    # => End User-Customization <= #

    # Call this last
    sup.allocate()
    return (sup, False)


def build_dsd_blyp_superfunctional(name, npoints, deriv, restricted):

    # Call this first
    sup = core.SuperFunctional.blank()
    sup.set_max_points(npoints)
    sup.set_deriv(deriv)

    # => User-Customization <= #

    # No spaces, keep it short and according to convention
    sup.set_name('DSD-BLYP')
    # Tab in, trailing newlines
    sup.set_description('    DSD-BLYP Dispersion-corrected SCS Double Hybrid XC Functional\n')
    sup.set_description('    (frozen-core parameterization) \n')
    # Tab in, trailing newlines
    sup.set_citation('    S. Kozuch, Phys. Chem. Chem. Phys., 13, 20104, 2011\n')

    # Add member functionals
    X = core.LibXCFunctional('XC_GGA_X_B88', restricted)
    X.set_alpha(0.30)
    sup.add_x_functional(X)
    C = core.LibXCFunctional('XC_GGA_C_LYP', restricted)
    C.set_alpha(0.56)
    sup.add_c_functional(C)

    # Set GKS up after adding functionals
    sup.set_x_omega(0.0)
    sup.set_c_omega(0.0)
    sup.set_x_alpha(0.70)
    sup.set_c_alpha(1.0)
    sup.set_c_os_alpha(0.46)
    sup.set_c_ss_alpha(0.40)

    # => End User-Customization <= #

    # Call this last
    sup.allocate()
    return (sup, False)


def build_core_dsd_blyp_superfunctional(name, npoints, deriv, restricted):
    # This is the version from the GMTKN30/55 benchmarks
    # GMTKN55 used full-core parametrization with frozen-core approximation for consistency with GMTKN30
    # Call this first
    sup = core.SuperFunctional.blank()
    sup.set_max_points(npoints)
    sup.set_deriv(deriv)

    # => User-Customization <= #

    # No spaces, keep it short and according to convention
    sup.set_name('CORE-DSD-BLYP')
    # Tab in, trailing newlines
    sup.set_description('    DSD-BLYP Dispersion-corrected SCS Double Hybrid XC Functional\n')
    sup.set_description('    (full-core parameterization) \n')
    # Tab in, trailing newlines
    sup.set_citation('    S. Kozuch, Phys. Chem. Chem. Phys., 13, 20104, 2011\n')

    # Add member functionals
    X = core.LibXCFunctional('XC_GGA_X_B88', restricted)
    X.set_alpha(0.31)
    sup.add_x_functional(X)
    C = core.LibXCFunctional('XC_GGA_C_LYP', restricted)
    C.set_alpha(0.54)
    sup.add_c_functional(C)

    # Set GKS up after adding functionals
    sup.set_x_omega(0.0)
    sup.set_c_omega(0.0)
    sup.set_x_alpha(0.69)
    sup.set_c_alpha(1.0)
    sup.set_c_os_alpha(0.46)
    sup.set_c_ss_alpha(0.37)

    # => End User-Customization <= #

    # Call this last
    sup.allocate()
    return (sup, False)


def build_pbe0_2_superfunctional(name, npoints, deriv, restricted):

    # Call this first
    sup = core.SuperFunctional.blank()
    sup.set_max_points(npoints)
    sup.set_deriv(deriv)

    # => User-Customization <= #

    # No spaces, keep it short and according to convention
    sup.set_name('PBE0-2')
    # Tab in, trailing newlines
    sup.set_description('    PBE0-2 Double Hydrid Exchange-Correlation Functional\n')
    # Tab in, trailing newlines
    sup.set_citation('    J. Chai, Chem. Phys. Lett., 538, 121-125, 2012\n')

    # Add member functionals
    X = core.LibXCFunctional('XC_GGA_X_PBE', restricted)
    X.set_alpha(0.206299)     # GGA exchange
    sup.add_x_functional(X)
    C = core.LibXCFunctional('XC_GGA_C_PBE', restricted)
    C.set_alpha(0.5)          # GGA correlation
    sup.add_c_functional(C)

    # Set GKS up after adding functionals
    sup.set_x_omega(0.0)
    sup.set_c_omega(0.0)
    sup.set_x_alpha(0.793701) # HF exchange
    sup.set_c_alpha(0.5)      # MP2 correlation

    # => End User-Customization <= #

    # Call this last
    sup.allocate()
    return (sup, False)
    

def build_pbe0_dh_superfunctional(name, npoints, deriv, restricted):

    # Call this first
    sup = core.SuperFunctional.blank()
    sup.set_max_points(npoints)
    sup.set_deriv(deriv)

    # => User-Customization <= #

    # No spaces, keep it short and according to convention
    sup.set_name('PBE0-DH')
    # Tab in, trailing newlines
    sup.set_description('    PBE0-DH Double Hydrid Exchange-Correlation Functional\n')
    # Tab in, trailing newlines
    sup.set_citation('    J. Chai, Chem. Phys. Lett., 538, 121-125, 2012\n')

    # Add member functionals
    X = core.LibXCFunctional('XC_GGA_X_PBE', restricted)
    X.set_alpha(0.5)
    sup.add_x_functional(X)
    C = core.LibXCFunctional('XC_GGA_C_PBE', restricted)
    C.set_alpha(0.125)
    sup.add_c_functional(C)

    # Set GKS up after adding functionals
    sup.set_x_omega(0.0)
    sup.set_c_omega(0.0)
    sup.set_x_alpha(0.5)
    sup.set_c_alpha(0.875)

    # => End User-Customization <= #

    # Call this last
    sup.allocate()
    return (sup, False)

#def build_xdh_pbe0_superfunctional(name, npoints, deriv, restricted):
#
#    # Call this first
#    sup = core.SuperFunctional.blank()
#    sup.set_max_points(npoints)
#    sup.set_deriv(deriv)
#
#    # => User-Customization <= #
#
#    # No spaces, keep it short and according to convention
#    sup.set_name('xDH-PBE0')
#    # Tab in, trailing newlines
#    sup.set_description('    xDH-PBE0 Dispersion-corrected XYG3 Double Hybrid XC Functional\n')
#    # Tab in, trailing newlines
#    sup.set_citation('    S. Kozuch, Phys. Chem. Chem. Phys., 13, 20104, 2011\n')
#
#    # Add member functionals
#    X = core.LibXCFunctional('XC_GGA_X_PBE', restricted)
#    X.set_alpha(1 - 0.8335)
#    sup.add_x_functional(X)
#    C = core.LibXCFunctional('XC_GGA_C_PBE', restricted)
#    C.set_alpha(0.5292)
#    sup.add_c_functional(C)
#
#    # Set GKS up after adding functionals
#    sup.set_x_omega(0.0)
#    sup.set_c_omega(0.0)
#    sup.set_x_alpha(0.8335)
#    sup.set_c_alpha(1.0)
#    sup.set_c_ss_alpha(0.0000)
#    sup.set_c_os_alpha(0.5428)
#
#    # => End User-Customization <= #
#
#    # Call this last
#    sup.allocate()
#    return (sup, False)



def build_dsd_pbep86_superfunctional(name, npoints, deriv, restricted):

    # Call this first
    sup = core.SuperFunctional.blank()
    sup.set_max_points(npoints)
    sup.set_deriv(deriv)

    # => User-Customization <= #

    # No spaces, keep it short and according to convention
    sup.set_name('DSD-PBEP86')
    # Tab in, trailing newlines
    sup.set_description('    DSD-PBEP86 Dispersion-corrected SCS Double Hybrid XC Functional (opt. for -D2)\n')
    # Tab in, trailing newlines
    sup.set_citation('    S. Kozuch, Phys. Chem. Chem. Phys., 13, 20104, 2011\n')

    # Add member functionals
    X = core.LibXCFunctional('XC_GGA_X_PBE', restricted)
    X.set_alpha(0.32)
    sup.add_x_functional(X)
    C = core.LibXCFunctional('XC_GGA_C_P86', restricted)
    C.set_alpha(0.45)
    sup.add_c_functional(C)

    # Set GKS up after adding functionals
    sup.set_x_omega(0.0)
    sup.set_c_omega(0.0)
    sup.set_x_alpha(0.68)
    sup.set_c_alpha(1.0)
    sup.set_c_ss_alpha(0.23)
    sup.set_c_os_alpha(0.51)

    # => End User-Customization <= #

    # Call this last
    sup.allocate()
    return (sup, False)


def build_dsd_pbepbe_superfunctional(name, npoints, deriv, restricted):

    # Call this first
    sup = core.SuperFunctional.blank()
    sup.set_max_points(npoints)
    sup.set_deriv(deriv)

    # => User-Customization <= #

    # No spaces, keep it short and according to convention
    sup.set_name('DSD-PBEPBE')
    # Tab in, trailing newlines
    sup.set_description('    DSD-PBEPBE Dispersion-corrected SCS Double Hybrid XC Functional\n')
    # Tab in, trailing newlines
    sup.set_citation('    S. Kozuch, Phys. Chem. Chem. Phys., 13, 20104, 2011\n')

    # Add member functionals
    X = core.LibXCFunctional('XC_GGA_X_PBE', restricted)
    X.set_alpha(0.34)
    sup.add_x_functional(X)
    C = core.LibXCFunctional('XC_GGA_C_PBE', restricted)
    C.set_alpha(0.51)
    sup.add_c_functional(C)

    # Set GKS up after adding functionals
    sup.set_x_omega(0.0)
    sup.set_c_omega(0.0)
    sup.set_x_alpha(0.66)
    sup.set_c_alpha(1.0)
    sup.set_c_ss_alpha(0.12)
    sup.set_c_os_alpha(0.53)

    # => End User-Customization <= #

    # Call this last
    sup.allocate()
    return (sup, False)


def build_b2gpplyp_superfunctional(name, npoints, deriv, restricted):

    # Call this first
    sup = core.SuperFunctional.blank()
    sup.set_max_points(npoints)
    sup.set_deriv(deriv)

    # => User-Customization <= #

    # No spaces, keep it short and according to convention
    sup.set_name('B2GPPLYP')
    # Tab in, trailing newlines
    sup.set_description('    B2GPPLYP Double Hybrid Exchange-Correlation Functional\n')
    # Tab in, trailing newlines
    sup.set_citation(
        ' A. Karton, A. Tarnopolsky, J.-F. Lamere, G. C. Schatz, J.M. L. Martin, J.Phys. Chem. A, 112, 12868-12886,2008   \n'
    )

    # Add member functionals
    becke = core.LibXCFunctional('XC_GGA_X_B88', restricted)
    becke.set_alpha(0.35)
    sup.add_x_functional(becke)
    lyp = core.LibXCFunctional('XC_GGA_C_LYP', restricted)
    lyp.set_alpha(0.64)
    sup.add_c_functional(lyp)

    # Set GKS up after adding functionals
    sup.set_x_omega(0.0)
    sup.set_c_omega(0.0)
    sup.set_x_alpha(0.65)
    sup.set_c_alpha(0.36)

    # => End User-Customization <= #

    # Call this last
    sup.allocate()
    return (sup, False)


def build_pwpb95_superfunctional(name, npoints, deriv, restricted):

    # Call this first
    sup = core.SuperFunctional.blank()
    sup.set_max_points(npoints)
    sup.set_deriv(deriv)

    # => User-Customization <= #

    # No spaces, keep it short and according to convention
    sup.set_name('PWPB95')
    # Tab in, trailing newlines
    sup.set_description('    PWPB95  SOS Double Hybrid XC Functional\n')
    # Tab in, trailing newlines
    sup.set_citation('    L. Goerigk, S.Grimme, J.Chem. Theory Compt. 7, 291-309, 2011 \n')
    # Add member functionals
    pw6 = core.LibXCFunctional('XC_GGA_X_PW91', restricted)
    # modify PW91 suitable for libxc
    #   beta=0.0018903811666999256 # 5.0*(36.0*math.pi)**(-5.0/3.0)
    beta = 5.0 * (36.0 * 3.141592653589793)**(-5.0 / 3.0)
    X2S = 0.1282782438530421943003109254455883701296
    X_FACTOR_C = 0.9305257363491000250020102180716672510262  #    /* 3/8*cur(3/pi)*4^(2/3) */
    bt = 0.004440  # paper values
    c_pw = 0.32620  # paper values
    expo_pw6 = 3.7868  # paper values

    alpha_pw6 = c_pw / X2S / X2S
    a_pw6 = 6.0 * bt / X2S
    b_pw6 = 1.0 / X2S
    c_pw6 = bt / (X_FACTOR_C * X2S * X2S)
    d_pw6 = -(bt - beta) / (X_FACTOR_C * X2S * X2S)
    f_pw6 = 1.0e-6 / (X_FACTOR_C * X2S**expo_pw6)
    pw6.set_tweak([a_pw6, b_pw6, c_pw6, d_pw6, f_pw6, alpha_pw6, expo_pw6])
    pw6.set_alpha(0.50)
    sup.add_x_functional(pw6)

    mb95 = core.LibXCFunctional('XC_MGGA_C_BC95', restricted)
    copp = 0.00250
    css = 0.03241
    mb95.set_tweak([css, copp])
    mb95.set_alpha(0.731)
    sup.add_c_functional(mb95)

    # Set GKS up after adding functionals
    sup.set_x_omega(0.0)
    sup.set_c_omega(0.0)
    sup.set_x_alpha(0.50)
    sup.set_c_alpha(1.0)
    sup.set_c_ss_alpha(0.00)
    sup.set_c_os_alpha(0.269)

    # => End User-Customization <= #

    # Call this last
    sup.allocate()
    return (sup, False)


def build_ptpss_superfunctional(name, npoints, deriv, restricted):

    # Call this first
    sup = core.SuperFunctional.blank()
    sup.set_max_points(npoints)
    sup.set_deriv(deriv)

    # => User-Customization <= #

    # No spaces, keep it short and according to convention
    sup.set_name('PTPSS')
    # Tab in, trailing newlines
    sup.set_description('    PTPSS SOS Double Hybrid XC Functional\n')
    # Tab in, trailing newlines
    sup.set_citation('    L. Goerigk, S.Grimme, J. Chem. Theory Comput., 7, 291-309, 2011 \n')

    # Add member functionals
    X = core.LibXCFunctional('XC_MGGA_X_TPSS', restricted)
    # needs modified TPSS
    X.set_tweak([0.15, 0.88491, 0.047, 0.872, 0.16952])
    X.set_alpha(0.50)
    sup.add_x_functional(X)
    C = core.LibXCFunctional('XC_MGGA_C_TPSS', restricted)
    # needs modified TPSS
    C.set_tweak([0.06080, 6.3, 0.53, 0.87, 0.50, 2.26])
    #   C.set_tweak([0.06672455060314922, 2.8, 0.53, 0.87, 0.50, 2.26]) # =TPSS

    C.set_alpha(0.625)
    sup.add_c_functional(C)

    # Set GKS up after adding functionals
    sup.set_x_omega(0.0)
    sup.set_c_omega(0.0)
    sup.set_x_alpha(0.50)
    sup.set_c_alpha(1.0)
    sup.set_c_ss_alpha(0.00)
    sup.set_c_os_alpha(0.375)

    # => End User-Customization <= #

    # Call this last
    sup.allocate()
    return (sup, False)


double_hyb_superfunc_list = {
<<<<<<< HEAD
          "b2plyp"     : build_b2plyp_superfunctional,
          "pbe0-2"     : build_pbe0_2_superfunctional,
          "pbe0-dh"    : build_pbe0_dh_superfunctional,
          # "dsd-blyp"   : build_dsd_blyp_superfunctional,
          "dsd-pbep86" : build_dsd_pbep86_superfunctional,
          "dsd-pbepbe" : build_dsd_pbepbe_superfunctional,
=======
    "b2plyp": build_b2plyp_superfunctional,
    "pbe0-2": build_pbe0_2_superfunctional,
    "dsd-blyp": build_dsd_blyp_superfunctional,
    "core-dsd-blyp": build_core_dsd_blyp_superfunctional,
    "dsd-pbep86": build_dsd_pbep86_superfunctional,
    "dsd-pbepbe": build_dsd_pbepbe_superfunctional,
    "b2gpplyp": build_b2gpplyp_superfunctional,
    "pwpb95": build_pwpb95_superfunctional,
    "ptpss": build_ptpss_superfunctional,
>>>>>>> 301741dd
}

# def build_wb97x_2tqz_superfunctional(name, npoints, deriv, restricted):

#     # Call this first
#     sup = core.SuperFunctional.blank()
#     sup.set_max_points(npoints)
#     sup.set_deriv(deriv)

#     # => User-Customization <= #

#     # No spaces, keep it short and according to convention
#     sup.set_name('wB97X-2(TQZ)')
#     # Tab in, trailing newlines
#     sup.set_description('    Double Hybrid LRC B97 GGA XC Functional (TQZ parametrization)\n')
#     # Tab in, trailing newlines
#     sup.set_citation('    J.-D. Chai and M. Head-Gordon, J. Chem. Phys., 131, 174105, 2009\n')

#     # Add member functionals
#     X = build_functional('wB97_X')
#     X.set_name('wB97X_X')
#     X.set_alpha(1.0 / (1.0 - 0.636158))

#     X.set_parameter('B97_gamma', 0.004)
#     X.set_parameter('B97_a0', 3.15503E-1)
#     X.set_parameter('B97_a1', 1.04772E0)
#     X.set_parameter('B97_a2', -2.33506E0)
#     X.set_parameter('B97_a3', 3.19909E0)

#     C = build_functional('B_C')
#     C.set_name('wB97X_C')

#     C.set_parameter('B97_os_gamma', 0.006)
#     C.set_parameter('B97_os_a0', 5.18198E-1)
#     C.set_parameter('B97_os_a1', -5.85956E-1)
#     C.set_parameter('B97_os_a2', 4.27080E0)
#     C.set_parameter('B97_os_a3', -6.48897E0)

#     C.set_parameter('B97_ss_gamma', 0.2)
#     C.set_parameter('B97_ss_a0', 9.08460E-1)
#     C.set_parameter('B97_ss_a1', -2.80936E0)
#     C.set_parameter('B97_ss_a2', 6.02676E0)
#     C.set_parameter('B97_ss_a3', -4.56981E0)

#     sup.add_x_functional(X)
#     sup.add_c_functional(C)

#     # Set GKS up after adding functionals
#     sup.set_x_omega(0.3)
#     sup.set_c_omega(0.0)
#     sup.set_x_alpha(0.636158)
#     sup.set_c_alpha(1.0)
#     sup.set_c_os_alpha(0.447105)
#     sup.set_c_ss_alpha(0.529319)

#     # => End User-Customization <= #

#     # Call this last
#     sup.allocate()
#     return (sup, False)

# def build_wb97x_2lp_superfunctional(name, npoints, deriv, restricted):

#     # Call this first
#     sup = core.SuperFunctional.blank()
#     sup.set_max_points(npoints)
#     sup.set_deriv(deriv)

#     # => User-Customization <= #

#     # No spaces, keep it short and according to convention
#     sup.set_name('wB97X-2(LP)')
#     # Tab in, trailing newlines
#     sup.set_description('    Double Hybrid LRC B97 GGA XC Functional (Large Pople parametrization)\n')
#     # Tab in, trailing newlines
#     sup.set_citation('    J.-D. Chai and M. Head-Gordon, J. Chem. Phys., 131, 174105, 2009\n')

#     # Add member functionals
#     X = build_functional('wB97_X')
#     X.set_name('wB97X_X')
#     X.set_alpha(1.0 / (1.0 - 0.678792))

#     X.set_parameter('B97_gamma', 0.004)
#     X.set_parameter('B97_a0', 2.51767E-1)
#     X.set_parameter('B97_a1', 1.57375E0)
#     X.set_parameter('B97_a2', -5.26624E0)
#     X.set_parameter('B97_a3', 6.74313E0)

#     C = build_functional('B_C')
#     C.set_name('wB97X_C')

#     C.set_parameter('B97_os_gamma', 0.006)
#     C.set_parameter('B97_os_a0', 5.53261E-1)
#     C.set_parameter('B97_os_a1', -1.16626E0)
#     C.set_parameter('B97_os_a2', 6.84409E0)
#     C.set_parameter('B97_os_a3', -8.90640E0)

#     C.set_parameter('B97_ss_gamma', 0.2)
#     C.set_parameter('B97_ss_a0', 1.15698E0)
#     C.set_parameter('B97_ss_a1', -3.31669E0)
#     C.set_parameter('B97_ss_a2', 6.27265E0)
#     C.set_parameter('B97_ss_a3', -4.51464E0)

#     sup.add_x_functional(X)
#     sup.add_c_functional(C)

#     # Set GKS up after adding functionals
#     sup.set_x_omega(0.3)
#     sup.set_c_omega(0.0)
#     sup.set_x_alpha(0.678792)
#     sup.set_c_alpha(1.0)
#     sup.set_c_os_alpha(0.477992)
#     sup.set_c_ss_alpha(0.581569)

#     # => End User-Customization <= #

#     # Call this last
#     sup.allocate()
#     return (sup, False)<|MERGE_RESOLUTION|>--- conflicted
+++ resolved
@@ -222,6 +222,7 @@
     # Call this last
     sup.allocate()
     return (sup, False)
+
 
 #def build_xdh_pbe0_superfunctional(name, npoints, deriv, restricted):
 #
@@ -484,16 +485,9 @@
 
 
 double_hyb_superfunc_list = {
-<<<<<<< HEAD
-          "b2plyp"     : build_b2plyp_superfunctional,
-          "pbe0-2"     : build_pbe0_2_superfunctional,
-          "pbe0-dh"    : build_pbe0_dh_superfunctional,
-          # "dsd-blyp"   : build_dsd_blyp_superfunctional,
-          "dsd-pbep86" : build_dsd_pbep86_superfunctional,
-          "dsd-pbepbe" : build_dsd_pbepbe_superfunctional,
-=======
     "b2plyp": build_b2plyp_superfunctional,
     "pbe0-2": build_pbe0_2_superfunctional,
+    "pbe0-dh": build_pbe0_dh_superfunctional,
     "dsd-blyp": build_dsd_blyp_superfunctional,
     "core-dsd-blyp": build_core_dsd_blyp_superfunctional,
     "dsd-pbep86": build_dsd_pbep86_superfunctional,
@@ -501,7 +495,6 @@
     "b2gpplyp": build_b2gpplyp_superfunctional,
     "pwpb95": build_pwpb95_superfunctional,
     "ptpss": build_ptpss_superfunctional,
->>>>>>> 301741dd
 }
 
 # def build_wb97x_2tqz_superfunctional(name, npoints, deriv, restricted):
