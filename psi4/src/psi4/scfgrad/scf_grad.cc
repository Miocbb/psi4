/*
 * @BEGIN LICENSE
 *
 * Psi4: an open-source quantum chemistry software package
 *
 * Copyright (c) 2007-2019 The Psi4 Developers.
 *
 * The copyrights for code used from other parties are included in
 * the corresponding files.
 *
 * This file is part of Psi4.
 *
 * Psi4 is free software; you can redistribute it and/or modify
 * it under the terms of the GNU Lesser General Public License as published by
 * the Free Software Foundation, version 3.
 *
 * Psi4 is distributed in the hope that it will be useful,
 * but WITHOUT ANY WARRANTY; without even the implied warranty of
 * MERCHANTABILITY or FITNESS FOR A PARTICULAR PURPOSE.  See the
 * GNU Lesser General Public License for more details.
 *
 * You should have received a copy of the GNU Lesser General Public License along
 * with Psi4; if not, write to the Free Software Foundation, Inc.,
 * 51 Franklin Street, Fifth Floor, Boston, MA 02110-1301 USA.
 *
 * @END LICENSE
 */

#include "scf_grad.h"

#include <algorithm>
#include <sstream>
#ifdef _OPENMP
#include <omp.h>
#endif

#include "psi4/libqt/qt.h"
#include "psi4/libpsio/psio.hpp"
#include "psi4/libmints/matrix.h"
#include "psi4/libmints/molecule.h"
#include "psi4/libmints/basisset.h"
#include "psi4/libmints/integral.h"
#include "psi4/libmints/vector.h"
#include "psi4/libmints/extern.h"
#include "psi4/libmints/mintshelper.h"
#include "psi4/psi4-dec.h"
#include "psi4/libfock/v.h"
#include "psi4/libfunctional/superfunctional.h"
#include "psi4/libdisp/dispersion.h"
#include "psi4/libscf_solver/hf.h"
#include "psi4/libscf_solver/rhf.h"
#include "psi4/libpsi4util/PsiOutStream.h"
#include "psi4/libpsi4util/process.h"

#include "jk_grad.h"

namespace psi {
namespace scfgrad {

SCFDeriv::SCFDeriv(SharedWavefunction ref_wfn, Options& options) :
    Wavefunction(options)
{
    shallow_copy(ref_wfn);
    common_init();
    scf::HF* scfwfn = (scf::HF*)ref_wfn.get();
    functional_ = scfwfn->functional();
    potential_ = scfwfn->V_potential();
    if (ref_wfn->has_array_variable("-D Gradient")) {
        gradients_["-D Gradient"] = ref_wfn->array_variable("-D Gradient");
    }
    if (ref_wfn->has_array_variable("-D Hessian")) {
        hessians_["-D Hessian"] = ref_wfn->array_variable("-D Hessian");
    }

}
SCFDeriv::~SCFDeriv()
{
}
void SCFDeriv::common_init()
{


    print_ = options_.get_int("PRINT");
    debug_ = options_.get_int("DEBUG");
}
SharedMatrix SCFDeriv::compute_gradient()
{
    // => Echo <= //

    outfile->Printf( "\n");
    outfile->Printf( "         ------------------------------------------------------------\n");
    outfile->Printf( "                                   SCF GRAD                          \n");
    outfile->Printf( "                          Rob Parrish, Justin Turney,                \n");
    outfile->Printf( "                       Andy Simmonett, and Alex Sokolov              \n");
    outfile->Printf( "         ------------------------------------------------------------\n\n");

    outfile->Printf( "  ==> Geometry <==\n\n");
    molecule_->print();

    outfile->Printf( "  Nuclear repulsion = %20.15f\n", basisset_->molecule()->nuclear_repulsion_energy(dipole_field_strength_));
    outfile->Printf( "\n");

    outfile->Printf( "  ==> Basis Set <==\n\n");
    basisset_->print_by_level("outfile", print_);

    // => Registers <= //

    // std::map<std::string, SharedMatrix> gradients;

    std::vector<std::string> gradient_terms;
    gradient_terms.push_back("Nuclear");
    gradient_terms.push_back("Core");
    gradient_terms.push_back("Overlap");
    gradient_terms.push_back("Coulomb");
    gradient_terms.push_back("Exchange");
    gradient_terms.push_back("Exchange,LR");
    gradient_terms.push_back("XC");
    gradient_terms.push_back("-D Gradient");
    gradient_terms.push_back("Total");

    // => Densities <= //
    SharedMatrix Da;
    SharedMatrix Db;
    SharedMatrix Dt;

    Da = Da_subset("AO");
    if (options_.get_str("REFERENCE") == "RHF" || options_.get_str("REFERENCE") == "RKS") {
        Db = Da;
    } else {
        Db = Db_subset("AO");
    }
    Dt = SharedMatrix(Da->clone());
    Dt->add(Db);
    Dt->set_name("Dt");

    // => Occupations (AO) <= //
    SharedMatrix Ca_occ;
    SharedMatrix Cb_occ;
    SharedVector eps_a_occ;
    SharedVector eps_b_occ;

    Ca_occ = Ca_subset("AO", "OCC");
    eps_a_occ = epsilon_a_subset("AO", "OCC");
    if (options_.get_str("REFERENCE") == "RHF" || options_.get_str("REFERENCE") == "RKS") {
        Cb_occ = Ca_occ;
        eps_b_occ = eps_a_occ;
    } else {
        Cb_occ = Cb_subset("AO", "OCC");
        eps_b_occ = epsilon_b_subset("AO", "OCC");
    }

    // => Potential/Functional <= //
    if (functional_->needs_xc()) {
        if (options_.get_str("REFERENCE") == "RKS") {
            potential_->set_D({Da_});
        } else {
            potential_->set_D({Da_, Db_});
        }
    }

    // => Sizings <= //
    int natom = molecule_->natom();
    int nso = basisset_->nbf();
    int nalpha = Ca_occ->colspi()[0];
    int nbeta = Cb_occ->colspi()[0];

    // => Nuclear Gradient <= //
    gradients_["Nuclear"] = SharedMatrix(molecule_->nuclear_repulsion_energy_deriv1(dipole_field_strength_).clone());
    gradients_["Nuclear"]->set_name("Nuclear Gradient");

    auto mints = std::make_shared<MintsHelper>(basisset_, options_);

    // => V T Perturbation Gradients <= //
    timer_on("Grad: V T Perturb");
    gradients_["Core"] = mints->core_hamiltonian_grad(Dt);
    timer_off("Grad: V T Perturb");

    // If an external field exists, add it to the one-electron Hamiltonian
    if (external_pot_) {
        gradient_terms.push_back("External Potential");
        timer_on("Grad: External");
        gradients_["External Potential"] = external_pot_->computePotentialGradients(basisset_, Dt);
        timer_off("Grad: External");
    }  // end external

    // => Overlap Gradient <= //
    timer_on("Grad: S");
    {
        // Energy weighted density matrix
        SharedMatrix W(Da->clone());
        W->set_name("W");

        // Alpha
        auto tmp = Ca_occ->clone();
        for (size_t i = 0; i < nalpha; i++){
            tmp->scale_column(0, i, eps_a_occ->get(i));
        }
        W->gemm(false, true, 1.0, tmp, Ca_occ, 0.0);

        // Beta
        tmp->copy(Cb_occ);
        for (size_t i = 0; i < nbeta; i++){
            tmp->scale_column(0, i, eps_b_occ->get(i));
        }
        W->gemm(false, true, 1.0, tmp, Cb_occ, 1.0);

        gradients_["Overlap"] = mints->overlap_grad(W);
        gradients_["Overlap"]->scale(-1.0);
    }
    timer_off("Grad: S");

    // => Two-Electron Gradient <= //
    timer_on("Grad: JK");

    std::shared_ptr<JKGrad> jk = JKGrad::build_JKGrad(1, basisset_, basissets_["DF_BASIS_SCF"]);
    jk->set_memory((size_t) (options_.get_double("SCF_MEM_SAFETY_FACTOR") * memory_ / 8L));

    jk->set_Ca(Ca_occ);
    jk->set_Cb(Cb_occ);
    jk->set_Da(Da);
    jk->set_Db(Db);
    jk->set_Dt(Dt);

    jk->set_do_J(true);
    if (functional_->is_x_hybrid()) {
        jk->set_do_K(true);
    } else {
        jk->set_do_K(false);
    }
    if (functional_->is_x_lrc()) {
        jk->set_do_wK(true);
        jk->set_omega(functional_->x_omega());
    } else {
        jk->set_do_wK(false);
    }

    jk->print_header();
    jk->compute_gradient();

    std::map<std::string, SharedMatrix>& jk_gradients = jk->gradients();
    gradients_["Coulomb"] = jk_gradients["Coulomb"];
    if (functional_->is_x_hybrid()) {
        gradients_["Exchange"] = jk_gradients["Exchange"];
        gradients_["Exchange"]->scale(-functional_->x_alpha());
    }
    if (functional_->is_x_lrc()) {
        gradients_["Exchange,LR"] = jk_gradients["Exchange,LR"];
        gradients_["Exchange,LR"]->scale(-functional_->x_beta());
    }
    timer_off("Grad: JK");

    // => XC Gradient <= //
    timer_on("Grad: XC");
    if (functional_->needs_xc()) {
        potential_->print_header();
        gradients_["XC"] = potential_->compute_gradient();
    }
    timer_off("Grad: XC");

    // => Total Gradient <= //
    SharedMatrix total = SharedMatrix(gradients_["Nuclear"]->clone());
    total->zero();

    for (int i = 0; i < gradient_terms.size(); i++) {
        if (gradients_.count(gradient_terms[i])) {
            total->add(gradients_[gradient_terms[i]]);
        }
    }

    // Symmetrize
    total->symmetrize_gradient(molecule_);

    gradients_["Total"] = total;
    gradients_["Total"]->set_name("Total Gradient");

    // => Final Printing <= //
    if (print_ > 1) {
        for (int i = 0; i < gradient_terms.size(); i++) {
            if (gradients_.count(gradient_terms[i])) {
                gradients_[gradient_terms[i]]->print_atom_vector();
            }
        }
    } else {
        gradients_["Total"]->print_atom_vector();
    }


    return gradients_["Total"];
}
SharedMatrix SCFDeriv::compute_hessian()
{
    // => Echo <= //

    outfile->Printf( "\n");
    outfile->Printf( "         ------------------------------------------------------------\n");
    outfile->Printf( "                                   SCF HESS                          \n");
    outfile->Printf( "                          Rob Parrish, Justin Turney,                \n");
    outfile->Printf( "                       Andy Simmonett, and Alex Sokolov              \n");
    outfile->Printf( "         ------------------------------------------------------------\n\n");

    outfile->Printf( "  ==> Geometry <==\n\n");
    molecule_->print();

    outfile->Printf( "  Nuclear repulsion = %20.15f\n", basisset_->molecule()->nuclear_repulsion_energy(dipole_field_strength_));
    outfile->Printf( "\n");

    outfile->Printf( "  ==> Basis Set <==\n\n");
    basisset_->print_by_level("outfile", print_);

    // => Registers <= //

    std::vector<std::string> hessian_terms;
    hessian_terms.push_back("Nuclear");
    hessian_terms.push_back("Kinetic");
    hessian_terms.push_back("Potential");
    hessian_terms.push_back("Overlap");
    hessian_terms.push_back("Coulomb");
    hessian_terms.push_back("Exchange");
    hessian_terms.push_back("Exchange,LR");
    hessian_terms.push_back("XC");
    hessian_terms.push_back("-D Hessian");
    hessian_terms.push_back("Response");
    hessian_terms.push_back("Total");

    // => Densities <= //
    SharedMatrix Da;
    SharedMatrix Db;
    SharedMatrix Dt;

    Da = Da_subset("AO");
    if (options_.get_str("REFERENCE") == "RHF" || options_.get_str("REFERENCE") == "RKS") {
        Db = Da;
    } else {
        Db = Db_subset("AO");
    }
    Dt = SharedMatrix(Da->clone());
    Dt->add(Db);
    Dt->set_name("Dt");

    // => Occupations (AO) <= //
    SharedMatrix Ca;
    SharedMatrix Cb;
    SharedVector eps_a;
    SharedVector eps_b;

    Ca = Ca_subset("AO", "OCC");
    eps_a = epsilon_a_subset("AO", "OCC");
    if (options_.get_str("REFERENCE") == "RHF" || options_.get_str("REFERENCE") == "RKS") {
        Cb = Ca;
        eps_b = eps_a;
    } else {
        Cb = Cb_subset("AO", "OCC");
        eps_b = epsilon_b_subset("AO", "OCC");
    }

    // => Potential/Functional <= //
    std::shared_ptr<SuperFunctional> functional;
    std::shared_ptr<VBase> potential;

    if (functional_->needs_xc()) {
        if (options_.get_str("REFERENCE") == "RKS") {
            potential_->set_D({Da_});
        } else {
            potential_->set_D({Da_, Db_});
        }
    }

    // => Sizings <= //
    int natom = molecule_->natom();
    int nso = basisset_->nbf();
    int nalpha = Ca->colspi()[0];
    int nbeta = Cb->colspi()[0];

    // => Nuclear Hessian <= //
    hessians_["Nuclear"] = SharedMatrix(molecule_->nuclear_repulsion_energy_deriv2().clone());
    hessians_["Nuclear"]->set_name("Nuclear Hessian");

    // => XC Hessian <= //
    timer_on("Hess: XC");
    if (functional_->needs_xc()) {
        potential_->print_header();
        hessians_["XC"] = potential_->compute_hessian();
    }
    timer_off("Hess: XC");

    // => Potential Hessian <= //
    timer_on("Hess: V");
    {
        double** Dp = Dt->pointer();

        hessians_["Potential"] = SharedMatrix(hessians_["Nuclear"]->clone());
        hessians_["Potential"]->set_name("Potential Hessian");
        hessians_["Potential"]->zero();
        double** Vp = hessians_["Potential"]->pointer();

        // Potential energy derivatives
        std::shared_ptr<OneBodyAOInt> Vint(integral_->ao_potential(2));
        const double* buffer = Vint->buffer();

        for (int P = 0; P < basisset_->nshell(); P++) {
            const GaussianShell& s1 = basisset_->shell(P);
            int nP = s1.nfunction();
            int oP = s1.function_index();
            int aP = s1.ncenter();
            int Px = 3 * aP + 0;
            int Py = 3 * aP + 1;
            int Pz = 3 * aP + 2;
            for (int Q = 0; Q <= P; Q++) {

                const GaussianShell& s2 = basisset_->shell(Q);
                int nQ = s2.nfunction();
                int oQ = s2.function_index();
                int aQ = s2.ncenter();

                int Qx = 3 * aQ + 0;
                int Qy = 3 * aQ + 1;
                int Qz = 3 * aQ + 2;

                double perm = (P == Q ? 1.0 : 2.0);

                size_t offset = static_cast<size_t> (nP)*nQ;
#define DEBUGINTS 0

#if DEBUGINTS
                outfile->Printf("AM1 %d AM2 %d a1 %f a2 %f center1 %d center2 %d\n", s1.am(), s2.am(), s1.exp(0), s2.exp(0), s1.ncenter(), s2.ncenter());
#endif
                for(int atom = 0; atom < natom; ++atom){
                    int Cx = 3 * atom + 0;
                    int Cy = 3 * atom + 1;
                    int Cz = 3 * atom + 2;

                    double Z = molecule_->Z(atom);
                    Vint->set_origin(molecule_->xyz(atom));

                    Vint->compute_shell_deriv2(P,Q);

                    const double *CxAx = buffer +  0*offset;
                    const double *CxAy = buffer +  1*offset;
                    const double *CxAz = buffer +  2*offset;
                    const double *CyAx = buffer +  3*offset;
                    const double *CyAy = buffer +  4*offset;
                    const double *CyAz = buffer +  5*offset;
                    const double *CzAx = buffer +  6*offset;
                    const double *CzAy = buffer +  7*offset;
                    const double *CzAz = buffer +  8*offset;
                    const double *AxAx = buffer +  9*offset;
                    const double *AxAy = buffer + 10*offset;
                    const double *AxAz = buffer + 11*offset;
                    const double *AyAy = buffer + 12*offset;
                    const double *AyAz = buffer + 13*offset;
                    const double *AzAz = buffer + 14*offset;
                    const double *BxBx = buffer + 15*offset;
                    const double *BxBy = buffer + 16*offset;
                    const double *BxBz = buffer + 17*offset;
                    const double *ByBy = buffer + 18*offset;
                    const double *ByBz = buffer + 19*offset;
                    const double *BzBz = buffer + 20*offset;
                    const double *CxCx = buffer + 21*offset;
                    const double *CxCy = buffer + 22*offset;
                    const double *CxCz = buffer + 23*offset;
                    const double *CyCy = buffer + 24*offset;
                    const double *CyCz = buffer + 25*offset;
                    const double *CzCz = buffer + 26*offset;

                    double ABscale = (aP == aQ ? 2.0 : 1.0);
                    double ACscale = (aP == atom ? 2.0 : 1.0);
                    double BCscale = (aQ == atom ? 2.0 : 1.0);

                    for (int p = 0; p < nP; p++) {
                        for (int q = 0; q < nQ; q++) {
                            double Delem = perm * Z * Dp[p + oP][q + oQ];
                            double tmpCxAx = Delem * (*CxAx);
                            double tmpCxAy = Delem * (*CxAy);
                            double tmpCxAz = Delem * (*CxAz);
                            double tmpCyAx = Delem * (*CyAx);
                            double tmpCyAy = Delem * (*CyAy);
                            double tmpCyAz = Delem * (*CyAz);
                            double tmpCzAx = Delem * (*CzAx);
                            double tmpCzAy = Delem * (*CzAy);
                            double tmpCzAz = Delem * (*CzAz);
                            double tmpAxAx = Delem * (*AxAx);
                            double tmpAxAy = Delem * (*AxAy);
                            double tmpAxAz = Delem * (*AxAz);
                            double tmpAyAy = Delem * (*AyAy);
                            double tmpAyAz = Delem * (*AyAz);
                            double tmpAzAz = Delem * (*AzAz);
                            double tmpBxBx = Delem * (*BxBx);
                            double tmpBxBy = Delem * (*BxBy);
                            double tmpBxBz = Delem * (*BxBz);
                            double tmpByBy = Delem * (*ByBy);
                            double tmpByBz = Delem * (*ByBz);
                            double tmpBzBz = Delem * (*BzBz);
                            double tmpCxCx = Delem * (*CxCx);
                            double tmpCxCy = Delem * (*CxCy);
                            double tmpCxCz = Delem * (*CxCz);
                            double tmpCyCy = Delem * (*CyCy);
                            double tmpCyCz = Delem * (*CyCz);
                            double tmpCzCz = Delem * (*CzCz);

                            /*
                             * Translational invariance relationship for derivatives w.r.t. centers A, B and C:
                             *
                             *     ∂ S   ∂ S   ∂ S
                             *     --- + --- + ---  =  0
                             *     ∂ A   ∂ B   ∂ C
                             *
                             * Take the derivative again, w.r.t. A, B and C to get relationships like
                             *
                             *     ∂^2 S   ∂^2 S   ∂^2 S
                             *     ----- + ----- + -----  =  0
                             *     ∂A ∂A   ∂B ∂A   ∂C ∂A
                             *
                             * which leads to the identities
                             *
                             *     ∂^2 S     ∂^2 S     ∂^2 S     ∂^2 S
                             *     -----  =  -----  +  -----  -  -----
                             *     ∂A ∂B     ∂C ∂C     ∂C ∂A     ∂B ∂B
                             *
                             * and
                             *
                             *     ∂^2 S     ∂^2 S     ∂^2 S     ∂^2 S
                             *     -----  =  -----  +  -----  -  -----
                             *     ∂B ∂C     ∂A ∂C     ∂A ∂A     ∂B ∂B
                             *
                             * Currently we compute all of the following
                             *
                             *     ∂^2 S     ∂^2 S     ∂^2 S     ∂^2 S
                             *     -----     -----     -----     -----
                             *     ∂A ∂C     ∂A ∂A     ∂B ∂B     ∂C ∂C
                             *
                             * and use the identities above to fill in the gaps
                             *
                             */
                            // AxAx
                            Vp[Px][Px] += tmpAxAx;
                            // AyAy
                            Vp[Py][Py] += tmpAyAy;
                            // AzAz
                            Vp[Pz][Pz] += tmpAzAz;
                            // AxAy
                            Vp[Px][Py] += tmpAxAy;
                            // AxAz
                            Vp[Px][Pz] += tmpAxAz;
                            // AyAz
                            Vp[Py][Pz] += tmpAyAz;
                            // BxBx
                            Vp[Qx][Qx] += tmpBxBx;
                            // ByBy
                            Vp[Qy][Qy] += tmpByBy;
                            // BzBz
                            Vp[Qz][Qz] += tmpBzBz;
                            // BxBy
                            Vp[Qx][Qy] += tmpBxBy;
                            // BxBz
                            Vp[Qx][Qz] += tmpBxBz;
                            // ByBz
                            Vp[Qy][Qz] += tmpByBz;
                            // AxBx
                            Vp[Px][Qx] += ABscale*(tmpCxCx + tmpCxAx - tmpBxBx);
                            // AxBy
                            Vp[Px][Qy] += tmpCxCy + tmpCxAy - tmpBxBy;
                            // AxBz
                            Vp[Px][Qz] += tmpCxCz + tmpCxAz - tmpBxBz;
                            // AyBx
                            Vp[Py][Qx] += tmpCxCy + tmpCyAx - tmpBxBy;
                            // AyBy
                            Vp[Py][Qy] += ABscale*(tmpCyCy + tmpCyAy - tmpByBy);
                            // AyBz
                            Vp[Py][Qz] += tmpCyCz + tmpCyAz - tmpByBz;
                            // AzBx
                            Vp[Pz][Qx] += tmpCxCz + tmpCzAx - tmpBxBz;
                            // AzBy
                            Vp[Pz][Qy] += tmpCyCz + tmpCzAy - tmpByBz;
                            // AzBz
                            Vp[Pz][Qz] += ABscale*(tmpCzCz + tmpCzAz - tmpBzBz);
                            // CxAx
                            Vp[Cx][Px] += ACscale*tmpCxAx;
                            // CxAy
                            Vp[Cx][Py] += tmpCxAy;
                            // CxAz
                            Vp[Cx][Pz] += tmpCxAz;
                            // CyAx
                            Vp[Cy][Px] += tmpCyAx;
                            // CyAy
                            Vp[Cy][Py] += ACscale*tmpCyAy;
                            // CyAz
                            Vp[Cy][Pz] += tmpCyAz;
                            // CzAx
                            Vp[Cz][Px] += tmpCzAx;
                            // CzAy
                            Vp[Cz][Py] += tmpCzAy;
                            // CzAz
                            Vp[Cz][Pz] += ACscale*tmpCzAz;
                            // CxBx
                            Vp[Cx][Qx] += BCscale*(tmpCxAx + tmpAxAx - tmpBxBx);
                            // CxBy
                            Vp[Cx][Qy] += tmpCyAx + tmpAxAy - tmpBxBy;
                            // CxBz
                            Vp[Cx][Qz] += tmpCzAx + tmpAxAz - tmpBxBz;
                            // CyBx
                            Vp[Cy][Qx] += tmpCxAy + tmpAxAy - tmpBxBy;
                            // CyBy
                            Vp[Cy][Qy] += BCscale*(tmpCyAy + tmpAyAy - tmpByBy);
                            // CyBz
                            Vp[Cy][Qz] += tmpCzAy + tmpAyAz - tmpByBz;
                            // CzBx
                            Vp[Cz][Qx] += tmpCxAz + tmpAxAz - tmpBxBz;
                            // CzBy
                            Vp[Cz][Qy] += tmpCyAz + tmpAyAz - tmpByBz;
                            // CzBz
                            Vp[Cz][Qz] += BCscale*(tmpCzAz + tmpAzAz - tmpBzBz);
                            // CxCx
                            Vp[Cx][Cx] += tmpCxCx;
                            // CyCy
                            Vp[Cy][Cy] += tmpCyCy;
                            // CzCz
                            Vp[Cz][Cz] += tmpCzCz;
                            // CxCy
                            Vp[Cx][Cy] += tmpCxCy;
                            // CxCz
                            Vp[Cx][Cz] += tmpCxCz;
                            // CyCz
                            Vp[Cy][Cz] += tmpCyCz;

                            ++CxAx;
                            ++CxAy;
                            ++CxAz;
                            ++CyAx;
                            ++CyAy;
                            ++CyAz;
                            ++CzAx;
                            ++CzAy;
                            ++CzAz;
                            ++AxAx;
                            ++AxAy;
                            ++AxAz;
                            ++AyAy;
                            ++AyAz;
                            ++AzAz;
                            ++BxBx;
                            ++BxBy;
                            ++BxBz;
                            ++ByBy;
                            ++ByBz;
                            ++BzBz;
                            ++CxCx;
                            ++CxCy;
                            ++CxCz;
                            ++CyCy;
                            ++CyCz;
                            ++CzCz;
                        }
                    }
                }
            }
        }
        // Symmetrize the result
        int dim = hessians_["Potential"]->rowdim();
        for (int row = 0; row < dim; ++row){
            for (int col = 0; col < row; ++col){
                Vp[row][col] = Vp[col][row] = (Vp[row][col] + Vp[col][row]);
            }
        }
        timer_off("Hess: V");
    }


    // => Kinetic Hessian <= //
    timer_on("Hess: T");
    {
        double** Dp = Dt->pointer();

        hessians_["Kinetic"] = SharedMatrix(hessians_["Nuclear"]->clone());
        hessians_["Kinetic"]->set_name("Kinetic Hessian");
        hessians_["Kinetic"]->zero();
        double** Tp = hessians_["Kinetic"]->pointer();

        // Kinetic energy derivatives
        std::shared_ptr<OneBodyAOInt> Tint(integral_->ao_kinetic(2));
        const double* buffer = Tint->buffer();

        for (int P = 0; P < basisset_->nshell(); P++) {
            const GaussianShell& s1 = basisset_->shell(P);
            int nP = s1.nfunction();
            int oP = s1.function_index();
            int aP = s1.ncenter();
            int Px = 3 * aP + 0;
            int Py = 3 * aP + 1;
            int Pz = 3 * aP + 2;
            for (int Q = 0; Q <= P; Q++) {

                Tint->compute_shell_deriv2(P,Q);

                const GaussianShell& s2 = basisset_->shell(Q);
                int nQ = s2.nfunction();
                int oQ = s2.function_index();
                int aQ = s2.ncenter();

                int Qx = 3 * aQ + 0;
                int Qy = 3 * aQ + 1;
                int Qz = 3 * aQ + 2;

                size_t offset = static_cast<size_t> (nP)*nQ;

                double perm = (P == Q ? 1.0 : 2.0);

                const double *pxx = buffer + 0*offset;
                const double *pxy = buffer + 1*offset;
                const double *pxz = buffer + 2*offset;
                const double *pyy = buffer + 3*offset;
                const double *pyz = buffer + 4*offset;
                const double *pzz = buffer + 5*offset;

                double diagscale = (aP == aQ ? 2.0 : 1.0);

                for (int p = 0; p < nP; p++) {
                    for (int q = 0; q < nQ; q++) {
                        double Delem = perm * Dp[p + oP][q + oQ];
                        double tmpxx = Delem * (*pxx);
                        double tmpxy = Delem * (*pxy);
                        double tmpxz = Delem * (*pxz);
                        double tmpyy = Delem * (*pyy);
                        double tmpyz = Delem * (*pyz);
                        double tmpzz = Delem * (*pzz);

                        /*
                         * Translational invariance relationship for derivatives w.r.t. centers A and B:
                         *
                         *     ∂ S   ∂ S
                         *     --- + ---  =  0
                         *     ∂ A   ∂ B
                         *
                         * Take the derivative again, w.r.t. A and B to get
                         *
                         *     ∂^2 S   ∂^2 S
                         *     ----- + -----  =  0
                         *     ∂A ∂A   ∂B ∂A
                         *
                         *     ∂^2 S   ∂^2 S
                         *     ----- + -----  =  0
                         *     ∂A ∂A   ∂B ∂A
                         *
                         *  Therefore we have
                         *
                         *     ∂^2 S   ∂^2 S       ∂^2 S
                         *     ----- = -----  =  - -----
                         *     ∂A ∂A   ∂B ∂B       ∂A ∂B
                         *
                         *  Only the double derivative w.r.t. A is provided, so we need to fill in the blanks below.
                         */

                        // AxAx
                        Tp[Px][Px] += tmpxx;
                        // AxAy
                        Tp[Px][Py] += tmpxy;
                        // AxAz
                        Tp[Px][Pz] += tmpxz;
                        // AyAy
                        Tp[Py][Py] += tmpyy;
                        // AyAz
                        Tp[Py][Pz] += tmpyz;
                        // AzAz
                        Tp[Pz][Pz] += tmpzz;
                        // BxBx
                        Tp[Qx][Qx] += tmpxx;
                        // BxBy
                        Tp[Qx][Qy] += tmpxy;
                        // BxBz
                        Tp[Qx][Qz] += tmpxz;
                        // ByBy
                        Tp[Qy][Qy] += tmpyy;
                        // ByBz
                        Tp[Qy][Qz] += tmpyz;
                        // BzBz
                        Tp[Qz][Qz] += tmpzz;
                        // AxBx
                        Tp[Px][Qx] += -diagscale*tmpxx;
                        // AxBy
                        Tp[Px][Qy] += -tmpxy;
                        // AxBz
                        Tp[Px][Qz] += -tmpxz;
                        // AyBx
                        Tp[Py][Qx] += -tmpxy;
                        // AyBy
                        Tp[Py][Qy] += -diagscale*tmpyy;
                        // AyBz
                        Tp[Py][Qz] += -tmpyz;
                        // AzBx
                        Tp[Pz][Qx] += -tmpxz;
                        // AzBy
                        Tp[Pz][Qy] += -tmpyz;
                        // AzBz
                        Tp[Pz][Qz] += -diagscale*tmpzz;

                        ++pxx;
                        ++pxy;
                        ++pxz;
                        ++pyy;
                        ++pyz;
                        ++pzz;
                    }
                }
            }
        }
        // Symmetrize the result
        int dim = hessians_["Kinetic"]->rowdim();
        for (int row = 0; row < dim; ++row){
            for (int col = 0; col < row; ++col){
                Tp[row][col] = Tp[col][row] = (Tp[row][col] + Tp[col][row]);
            }
        }
        timer_off("Hess: T");
    }

    // => Overlap Hessian <= //
    timer_on("Hess: S");
    {
        // Energy weighted density matrix
        SharedMatrix W(Da->clone());
        W->set_name("W");

        double** Wp = W->pointer();
        double** Cap = Ca->pointer();
        double** Cbp = Cb->pointer();
        double* eps_ap = eps_a->pointer();
        double* eps_bp = eps_b->pointer();

        auto* temp = new double[nso * (size_t) nalpha];

        ::memset((void*) temp, '\0', sizeof(double) * nso * nalpha);
        for (int i = 0; i < nalpha; i++) {
            C_DAXPY(nso,eps_ap[i], &Cap[0][i], nalpha, &temp[i], nalpha);
        }

        C_DGEMM('N','T',nso,nso,nalpha,-1.0,Cap[0],nalpha,temp,nalpha,0.0,Wp[0],nso);

        ::memset((void*) temp, '\0', sizeof(double) * nso * nbeta);
        for (int i = 0; i < nbeta; i++) {
            C_DAXPY(nso,eps_bp[i], &Cbp[0][i], nbeta, &temp[i], nbeta);
        }

        C_DGEMM('N','T',nso,nso,nbeta,-1.0,Cbp[0],nbeta,temp,nbeta,1.0,Wp[0],nso);

        delete[] temp;

        hessians_["Overlap"] = SharedMatrix(hessians_["Nuclear"]->clone());
        hessians_["Overlap"]->set_name("Overlap Hessian");
        hessians_["Overlap"]->zero();
        double** Sp = hessians_["Overlap"]->pointer();

        // Overlap derivatives
        std::shared_ptr<OneBodyAOInt> Sint(integral_->ao_overlap(2));
        const double* buffer = Sint->buffer();

        for (int P = 0; P < basisset_->nshell(); P++) {
            const GaussianShell& s1 = basisset_->shell(P);
            int nP = s1.nfunction();
            int oP = s1.function_index();
            int aP = s1.ncenter();
            int Px = 3 * aP + 0;
            int Py = 3 * aP + 1;
            int Pz = 3 * aP + 2;
            for (int Q = 0; Q <= P; Q++) {

                Sint->compute_shell_deriv2(P,Q);

                const GaussianShell& s2 = basisset_->shell(Q);
                int nQ = s2.nfunction();
                int oQ = s2.function_index();
                int aQ = s2.ncenter();

                int Qx = 3 * aQ + 0;
                int Qy = 3 * aQ + 1;
                int Qz = 3 * aQ + 2;

                size_t offset = static_cast<size_t> (nP)*nQ;

                double perm = (P == Q ? 1.0 : 2.0);

                const double *pxx = buffer + 0*offset;
                const double *pxy = buffer + 1*offset;
                const double *pxz = buffer + 2*offset;
                const double *pyy = buffer + 3*offset;
                const double *pyz = buffer + 4*offset;
                const double *pzz = buffer + 5*offset;

                double diagscale = (aP == aQ ? 2.0 : 1.0);

                for (int p = 0; p < nP; p++) {
                    for (int q = 0; q < nQ; q++) {
                        double Welem = perm * Wp[p + oP][q + oQ];
                        double tmpxx = Welem * (*pxx);
                        double tmpxy = Welem * (*pxy);
                        double tmpxz = Welem * (*pxz);
                        double tmpyy = Welem * (*pyy);
                        double tmpyz = Welem * (*pyz);
                        double tmpzz = Welem * (*pzz);

                        /*
                         * Translational invariance relationship for derivatives w.r.t. centers A and B:
                         *
                         *     ∂ S   ∂ S
                         *     --- + ---  =  0
                         *     ∂ A   ∂ B
                         *
                         * Take the derivative again, w.r.t. A and B to get
                         *
                         *     ∂^2 S   ∂^2 S
                         *     ----- + -----  =  0
                         *     ∂A ∂A   ∂B ∂A
                         *
                         *     ∂^2 S   ∂^2 S
                         *     ----- + -----  =  0
                         *     ∂A ∂A   ∂B ∂A
                         *
                         *  Therefore we have
                         *
                         *     ∂^2 S   ∂^2 S       ∂^2 S
                         *     ----- = -----  =  - -----
                         *     ∂A ∂A   ∂B ∂B       ∂A ∂B
                         *
                         *  Only the double derivative w.r.t. A is provided, so we need to fill in the blanks below.
                         */

                        // AxAx
                        Sp[Px][Px] += tmpxx;
                        // AxAy
                        Sp[Px][Py] += tmpxy;
                        // AxAz
                        Sp[Px][Pz] += tmpxz;
                        // AyAy
                        Sp[Py][Py] += tmpyy;
                        // AyAz
                        Sp[Py][Pz] += tmpyz;
                        // AzAz
                        Sp[Pz][Pz] += tmpzz;
                        // BxBx
                        Sp[Qx][Qx] += tmpxx;
                        // BxBy
                        Sp[Qx][Qy] += tmpxy;
                        // BxBz
                        Sp[Qx][Qz] += tmpxz;
                        // ByBy
                        Sp[Qy][Qy] += tmpyy;
                        // ByBz
                        Sp[Qy][Qz] += tmpyz;
                        // BzBz
                        Sp[Qz][Qz] += tmpzz;
                        // AxBx
                        Sp[Px][Qx] += -diagscale*tmpxx;
                        // AxBy
                        Sp[Px][Qy] += -tmpxy;
                        // AxBz
                        Sp[Px][Qz] += -tmpxz;
                        // AyBx
                        Sp[Py][Qx] += -tmpxy;
                        // AyBy
                        Sp[Py][Qy] += -diagscale*tmpyy;
                        // AyBz
                        Sp[Py][Qz] += -tmpyz;
                        // AzBx
                        Sp[Pz][Qx] += -tmpxz;
                        // AzBy
                        Sp[Pz][Qy] += -tmpyz;
                        // AzBz
                        Sp[Pz][Qz] += -diagscale*tmpzz;

                        ++pxx;
                        ++pxy;
                        ++pxz;
                        ++pyy;
                        ++pyz;
                        ++pzz;
                    }
                }
            }
        }
        // Symmetrize the result
        int dim = hessians_["Overlap"]->rowdim();
        for (int row = 0; row < dim; ++row){
            for (int col = 0; col < row; ++col){
                Sp[row][col] = Sp[col][row] = (Sp[row][col] + Sp[col][row]);
            }
        }
        timer_off("Hess: S");
    }
    // => Two-Electron Hessian <= //

    timer_on("Hess: JK");

    std::shared_ptr<JKGrad> jk = JKGrad::build_JKGrad(2, basisset_, basissets_["DF_BASIS_SCF"]);
    jk->set_memory((size_t) (options_.get_double("SCF_MEM_SAFETY_FACTOR") * memory_ / 8L));

    jk->set_Ca(Ca);
    jk->set_Cb(Cb);
    jk->set_Da(Da);
    jk->set_Db(Db);
    jk->set_Dt(Dt);
    if (functional) {
        jk->set_do_J(true);
        if (functional->is_x_hybrid()) {
            jk->set_do_K(true);
        } else {
            jk->set_do_K(false);
        }
        if (functional->is_x_lrc()) {
            jk->set_do_wK(true);
            jk->set_omega(functional->x_omega());
        } else {
            jk->set_do_wK(false);
        }
    } else {
        jk->set_do_J(true);
        jk->set_do_K(true);
        jk->set_do_wK(false);
    }

    jk->print_header();
    jk->compute_hessian();

    std::map<std::string, SharedMatrix>& jk_hessians = jk->hessians();
    if (functional) {
        hessians_["Coulomb"] = jk_hessians["Coulomb"];
        if (functional->is_x_hybrid()) {
            hessians_["Exchange"] = jk_hessians["Exchange"];
            hessians_["Exchange"]->scale(-functional->x_alpha());
        }
        if (functional->is_x_lrc()) {
            hessians_["Exchange,LR"] = jk_hessians["Exchange,LR"];
            hessians_["Exchange,LR"]->scale(-functional->x_beta());
        }
    } else {
        hessians_["Coulomb"] = jk_hessians["Coulomb"];
        hessians_["Exchange"] = jk_hessians["Exchange"];
        hessians_["Exchange"]->scale(-1.0);
    }
    timer_off("Hess: JK");

    // => XC Hessian <= //
    timer_on("Hess: XC");
    if (functional) {
        potential->print_header();
        throw PSIEXCEPTION("KS Hessians not implemented");
        //hessians_["XC"] = potential->compute_hessian();
    }
    timer_off("Hess: XC");

    // => Response Terms (Brace Yourself) <= //
<<<<<<< HEAD
    if (options_.get_str("REFERENCE") == "RHF" || options_.get_str("REFERENCE") == "RKS") {
=======
    if (options_.get_str("REFERENCE") == "RHF") {
>>>>>>> bff32c9b
        hessians_["Response"] = hessian_response();
    } else {
        throw PSIEXCEPTION("SCFHessian: Response not implemented for this reference");
    }

    // => Total Hessian <= //
    SharedMatrix total = SharedMatrix(hessians_["Nuclear"]->clone());
    total->zero();

    for (int i = 0; i < hessian_terms.size(); i++) {
        if (hessians_.count(hessian_terms[i])) {
            total->add(hessians_[hessian_terms[i]]);
        }
    }
    // total->symmetrize_hessian(molecule_);

    hessians_["Total"] = total;
    hessians_["Total"]->set_name("Total Hessian");

    // => Final Printing <= //
    if (print_ > 1) {
        for (int i = 0; i < hessian_terms.size(); i++) {
            if (hessians_.count(hessian_terms[i])) {
                printf("%s\n", hessian_terms[i].c_str());
                hessians_[hessian_terms[i]]->print();
            }
        }
    }
    // hessians_["Total"]->print();

    return hessians_["Total"];
}

}} // Namespaces<|MERGE_RESOLUTION|>--- conflicted
+++ resolved
@@ -1046,11 +1046,7 @@
     timer_off("Hess: XC");
 
     // => Response Terms (Brace Yourself) <= //
-<<<<<<< HEAD
     if (options_.get_str("REFERENCE") == "RHF" || options_.get_str("REFERENCE") == "RKS") {
-=======
-    if (options_.get_str("REFERENCE") == "RHF") {
->>>>>>> bff32c9b
         hessians_["Response"] = hessian_response();
     } else {
         throw PSIEXCEPTION("SCFHessian: Response not implemented for this reference");
