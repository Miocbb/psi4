/*
 * @BEGIN LICENSE
 *
 * Psi4: an open-source quantum chemistry software package
 *
 * Copyright (c) 2007-2018 The Psi4 Developers.
 *
 * The copyrights for code used from other parties are included in
 * the corresponding files.
 *
 * This file is part of Psi4.
 *
 * Psi4 is free software; you can redistribute it and/or modify
 * it under the terms of the GNU Lesser General Public License as published by
 * the Free Software Foundation, version 3.
 *
 * Psi4 is distributed in the hope that it will be useful,
 * but WITHOUT ANY WARRANTY; without even the implied warranty of
 * MERCHANTABILITY or FITNESS FOR A PARTICULAR PURPOSE.  See the
 * GNU Lesser General Public License for more details.
 *
 * You should have received a copy of the GNU Lesser General Public License along
 * with Psi4; if not, write to the Free Software Foundation, Inc.,
 * 51 Franklin Street, Fifth Floor, Boston, MA 02110-1301 USA.
 *
 * @END LICENSE
 */

/*!
  \file
  \brief Obtain the QT orbital reordering array between Pitzer and correlated
    order
  \ingroup QT
*/

#include "psi4/libciomr/libciomr.h"
#include "psi4/libmints/matrix.h"
#include "psi4/libmints/wavefunction.h"
#include "psi4/psi4-dec.h"
#include "psi4/libpsi4util/PsiOutStream.h"

#include <cstdio>
#include <cstdlib>

namespace psi {

/*!
** reorder_qt()
**
** This function constructs a reordering array according to the
** "Quantum Trio" standard ordering, in which the orbitals are divided
** into the following sets: frozen core, then doubly occupied, then singly
** occupied, then virtuals, then deleted (frozen) virtuals.
** The reordering array takes a basis function in
** Pitzer ordering (orbitals grouped according to irrep) and gives the
** corresponding index in the Quantum Trio numbering scheme.
**
** Should give the same reordering array as in the old libread30 routines.
**
** C. David Sherrill
** Center for Computational Quantum Chemistry
** University of Georgia, 1995
**
** \param docc_in        = doubly occupied orbitals per irrep
** \param socc_in        = singly occupied orbitals per irrep
** \param frozen_docc_in = frozen occupied orbitals per irrep
** \param frozen_uocc_in = frozen unoccupied orbitals per irrep
** \param order          = reordering array (Pitzer->QT order)
** \param nirreps        = number of irreducible representations
**
** \ingroup QT
*/
<<<<<<< HEAD
void reorder_qt(int *docc_in, int *socc_in, int *frozen_docc_in, int *frozen_uocc_in, int *order, int *orbs_per_irrep,
                int nirreps) {
    int cnt = 0, irrep, point, tmpi;
    int *used, *offset;
    int *docc, *socc, *frozen_docc, *frozen_uocc;
    int *uocc;

    used = init_int_array(nirreps);
    offset = init_int_array(nirreps);

    docc = init_int_array(nirreps);
    socc = init_int_array(nirreps);
    frozen_docc = init_int_array(nirreps);
    frozen_uocc = init_int_array(nirreps);
    uocc = init_int_array(nirreps);

    for (irrep = 0; irrep < nirreps; irrep++) {
        docc[irrep] = docc_in[irrep];
        socc[irrep] = socc_in[irrep];
        frozen_docc[irrep] = frozen_docc_in[irrep];
        frozen_uocc[irrep] = frozen_uocc_in[irrep];
    }

    /* construct the offset array */
    offset[0] = 0;
    for (irrep = 1; irrep < nirreps; irrep++) {
        offset[irrep] = offset[irrep - 1] + orbs_per_irrep[irrep - 1];
    }

    /* construct the uocc array */
    for (irrep = 0; irrep < nirreps; irrep++) {
        tmpi = frozen_uocc[irrep] + docc[irrep] + socc[irrep];
        if (tmpi > orbs_per_irrep[irrep]) {
            outfile->Printf("(reorder_qt): orbitals don't add up for irrep %d\n", irrep);
            return;
        } else
            uocc[irrep] = orbs_per_irrep[irrep] - tmpi;
    }

    /* do the frozen core */
    for (irrep = 0; irrep < nirreps; irrep++) {
        while (frozen_docc[irrep]) {
            point = used[irrep] + offset[irrep];
            order[point] = cnt++;
            used[irrep]++;
            frozen_docc[irrep]--;
            docc[irrep]--;
        }
    }

    /* do doubly occupied orbitals */
    for (irrep = 0; irrep < nirreps; irrep++) {
        while (docc[irrep]) {
            point = used[irrep] + offset[irrep];
            order[point] = cnt++;
            used[irrep]++;
            docc[irrep]--;
        }
    }

    /* do singly-occupied orbitals */
    for (irrep = 0; irrep < nirreps; irrep++) {
        while (socc[irrep]) {
            point = used[irrep] + offset[irrep];
            order[point] = cnt++;
            used[irrep]++;
            socc[irrep]--;
        }
    }

    /* do virtual orbitals */
    for (irrep = 0; irrep < nirreps; irrep++) {
        while (uocc[irrep]) {
            point = used[irrep] + offset[irrep];
            order[point] = cnt++;
            used[irrep]++;
            uocc[irrep]--;
        }
    }

    /* do frozen uocc */
    for (irrep = 0; irrep < nirreps; irrep++) {
        while (frozen_uocc[irrep]) {
            point = used[irrep] + offset[irrep];
            order[point] = cnt++;
            used[irrep]++;
            frozen_uocc[irrep]--;
        }
    }

    /* do a final check */
    for (irrep = 0; irrep < nirreps; irrep++) {
        if (used[irrep] > orbs_per_irrep[irrep]) {
            outfile->Printf("(reorder_qt): on final check, used more orbitals");
            outfile->Printf("   than were available (%d vs %d) for irrep %d\n", used[irrep], orbs_per_irrep[irrep],
                            irrep);
        }
    }

    free(used);
    free(offset);
    free(docc);
    free(socc);
    free(frozen_docc);
    free(frozen_uocc);
    free(uocc);
=======
PSI_API void reorder_qt(int *docc_in, int *socc_in, int *frozen_docc_in,
      int *frozen_uocc_in, int *order, int *orbs_per_irrep, int nirreps)
{

   int cnt=0, irrep, point, tmpi;
   int *used, *offset;
   int *docc, *socc, *frozen_docc, *frozen_uocc;
   int *uocc;

   used = init_int_array(nirreps);
   offset = init_int_array(nirreps);

   docc = init_int_array(nirreps);
   socc = init_int_array(nirreps);
   frozen_docc = init_int_array(nirreps);
   frozen_uocc = init_int_array(nirreps);
   uocc = init_int_array(nirreps);

   for (irrep=0; irrep<nirreps; irrep++) {
      docc[irrep] = docc_in[irrep];
      socc[irrep] = socc_in[irrep];
      frozen_docc[irrep] = frozen_docc_in[irrep];
      frozen_uocc[irrep] = frozen_uocc_in[irrep];
      }

   /* construct the offset array */
   offset[0] = 0;
   for (irrep=1; irrep<nirreps; irrep++) {
      offset[irrep] = offset[irrep-1] + orbs_per_irrep[irrep-1];
      }

   /* construct the uocc array */
   for (irrep=0; irrep<nirreps; irrep++) {
      tmpi = frozen_uocc[irrep] + docc[irrep] + socc[irrep];
      if (tmpi > orbs_per_irrep[irrep]) {
         outfile->Printf( "(reorder_qt): orbitals don't add up for irrep %d\n",
            irrep);
         return;
         }
      else
         uocc[irrep] = orbs_per_irrep[irrep] - tmpi;
      }

   /* do the frozen core */
   for (irrep=0; irrep<nirreps; irrep++) {
      while (frozen_docc[irrep]) {
         point = used[irrep] + offset[irrep];
         order[point] = cnt++;
         used[irrep]++;
         frozen_docc[irrep]--;
         docc[irrep]--;
         }
      }

   /* do doubly occupied orbitals */
   for (irrep=0; irrep<nirreps; irrep++) {
      while (docc[irrep]) {
         point = used[irrep] + offset[irrep];
         order[point] = cnt++;
         used[irrep]++;
         docc[irrep]--;
         }
      }

   /* do singly-occupied orbitals */
   for (irrep=0; irrep<nirreps; irrep++) {
      while (socc[irrep]) {
         point = used[irrep] + offset[irrep];
         order[point] = cnt++;
         used[irrep]++;
         socc[irrep]--;
         }
      }

   /* do virtual orbitals */
   for (irrep=0; irrep<nirreps; irrep++) {
      while (uocc[irrep]) {
         point = used[irrep] + offset[irrep];
         order[point] = cnt++;
         used[irrep]++;
         uocc[irrep]--;
         }
      }

   /* do frozen uocc */
   for (irrep=0; irrep<nirreps; irrep++) {
      while (frozen_uocc[irrep]) {
         point = used[irrep] + offset[irrep];
         order[point] = cnt++;
         used[irrep]++;
         frozen_uocc[irrep]--;
         }
      }


   /* do a final check */
   for (irrep=0; irrep<nirreps; irrep++) {
      if (used[irrep] > orbs_per_irrep[irrep]) {
         outfile->Printf( "(reorder_qt): on final check, used more orbitals");
         outfile->Printf( "   than were available (%d vs %d) for irrep %d\n",
            used[irrep], orbs_per_irrep[irrep], irrep);
         }
      }

   free(used);  free(offset);
   free(docc);  free(socc);  free(frozen_docc);  free(frozen_uocc);
   free(uocc);
>>>>>>> da60d626
}

/*!
** reorder_qt_uhf()
**
** Generalization of reorder_qt() for UHF case
**
** \param docc        = doubly occupied orbitals per irrep
** \param socc        = singly occupied orbitals per irrep
** \param frozen_docc = frozen occupied orbitals per irrep
** \param frozen_uocc = frozen unoccupied orbitals per irrep
** \param order_alpha = reordering array for alpha (Pitzer->QT order)
** \param order_beta  = reordering array for beta  (Pitzer->QT order)
** \param nirreps     = number of irreducible representations
**
** \ingroup QT
*/
<<<<<<< HEAD
void reorder_qt_uhf(int *docc, int *socc, int *frozen_docc, int *frozen_uocc, int *order_alpha, int *order_beta,
                    int *orbspi, int nirreps) {
    int p, nmo;
    int cnt_alpha, cnt_beta, irrep, tmpi;
    int *offset, this_offset;
    int *uocc;

    Dimension nalphapi(nirreps, "Number of alpha electrons per irrep");
    Dimension nbetapi(nirreps, "Number of beta electrons per irrep");
    for (int h = 0; h < nirreps; h++) {
        nalphapi[h] = docc[h] + socc[h];
        nbetapi[h] = docc[h];
=======
PSI_API void reorder_qt_uhf(int *docc, int *socc, int *frozen_docc,
                    int *frozen_uocc, int *order_alpha, int *order_beta,
                    int *orbspi, int nirreps)
{
  int p, nmo;
  int cnt_alpha, cnt_beta, irrep, tmpi;
  int *offset, this_offset;
  int *uocc;

  Dimension nalphapi(nirreps, "Number of alpha electrons per irrep");
  Dimension nbetapi(nirreps, "Number of beta electrons per irrep");
  for (int h=0; h < nirreps; h++){
    nalphapi[h] = docc[h] + socc[h];
    nbetapi[h] = docc[h];
  }

  offset = init_int_array(nirreps);

  uocc = init_int_array(nirreps);

  /* construct the offset array */
  offset[0] = 0;
  for (irrep=1; irrep<nirreps; irrep++) {
    offset[irrep] = offset[irrep-1] + orbspi[irrep-1];
  }

  /* construct the uocc array */
  nmo = 0;
  for (irrep=0; irrep<nirreps; irrep++) {
    nmo += orbspi[irrep];
    tmpi = frozen_uocc[irrep] + docc[irrep] + socc[irrep];
    if (tmpi > orbspi[irrep]) {
      outfile->Printf( "(reorder_qt_uhf): orbitals don't add up for irrep %d\n",
              irrep);
      return;
>>>>>>> da60d626
    }

    offset = init_int_array(nirreps);

    uocc = init_int_array(nirreps);

    /* construct the offset array */
    offset[0] = 0;
    for (irrep = 1; irrep < nirreps; irrep++) {
        offset[irrep] = offset[irrep - 1] + orbspi[irrep - 1];
    }

    /* construct the uocc array */
    nmo = 0;
    for (irrep = 0; irrep < nirreps; irrep++) {
        nmo += orbspi[irrep];
        tmpi = frozen_uocc[irrep] + docc[irrep] + socc[irrep];
        if (tmpi > orbspi[irrep]) {
            outfile->Printf("(reorder_qt_uhf): orbitals don't add up for irrep %d\n", irrep);
            return;
        } else
            uocc[irrep] = orbspi[irrep] - tmpi;
    }

    cnt_alpha = cnt_beta = 0;

    /* do the frozen core */
    for (irrep = 0; irrep < nirreps; irrep++) {
        this_offset = offset[irrep];
        for (p = 0; p < frozen_docc[irrep]; p++) {
            order_alpha[this_offset + p] = cnt_alpha++;
            order_beta[this_offset + p] = cnt_beta++;
        }
    }

    /* alpha occupied orbitals */
    for (irrep = 0; irrep < nirreps; irrep++) {
        this_offset = offset[irrep] + frozen_docc[irrep];
        for (p = 0; p < nalphapi[irrep] - frozen_docc[irrep]; p++) {
            order_alpha[this_offset + p] = cnt_alpha++;
        }
    }

    /* beta occupied orbitals */
    for (irrep = 0; irrep < nirreps; irrep++) {
        this_offset = offset[irrep] + frozen_docc[irrep];
        for (p = 0; p < nbetapi[irrep] - frozen_docc[irrep]; p++) {
            order_beta[this_offset + p] = cnt_beta++;
        }
    }

    /* alpha unoccupied orbitals */
    for (irrep = 0; irrep < nirreps; irrep++) {
        this_offset = offset[irrep] + nalphapi[irrep];
        for (p = 0; p < orbspi[irrep] - nalphapi[irrep] - frozen_uocc[irrep]; p++) {
            order_alpha[this_offset + p] = cnt_alpha++;
        }
    }

    /* beta unoccupied orbitals */
    for (irrep = 0; irrep < nirreps; irrep++) {
        this_offset = offset[irrep] + nbetapi[irrep];
        for (p = 0; p < orbspi[irrep] - nbetapi[irrep] - frozen_uocc[irrep]; p++) {
            order_beta[this_offset + p] = cnt_beta++;
        }
    }

    /* do the frozen uocc */
    for (irrep = 0; irrep < nirreps; irrep++) {
        this_offset = offset[irrep] + docc[irrep] + socc[irrep] + uocc[irrep];
        for (p = 0; p < frozen_uocc[irrep]; p++) {
            order_alpha[this_offset + p] = cnt_alpha++;
            order_beta[this_offset + p] = cnt_beta++;
        }
    }

    /* do a final check */
    for (irrep = 0; irrep < nirreps; irrep++) {
        if (cnt_alpha > nmo) {
            outfile->Printf("(reorder_qt_uhf): on final check, used more orbitals");
            outfile->Printf("   than were available (%d vs %d) for irrep %d\n", cnt_alpha, nmo, irrep);
        }
        if (cnt_beta > nmo) {
            outfile->Printf("(reorder_qt_uhf): on final check, used more orbitals");
            outfile->Printf("   than were available (%d vs %d) for irrep %d\n", cnt_beta, nmo, irrep);
        }
    }

    free(offset);
    free(uocc);
}

}  // namespace psi<|MERGE_RESOLUTION|>--- conflicted
+++ resolved
@@ -70,114 +70,6 @@
 **
 ** \ingroup QT
 */
-<<<<<<< HEAD
-void reorder_qt(int *docc_in, int *socc_in, int *frozen_docc_in, int *frozen_uocc_in, int *order, int *orbs_per_irrep,
-                int nirreps) {
-    int cnt = 0, irrep, point, tmpi;
-    int *used, *offset;
-    int *docc, *socc, *frozen_docc, *frozen_uocc;
-    int *uocc;
-
-    used = init_int_array(nirreps);
-    offset = init_int_array(nirreps);
-
-    docc = init_int_array(nirreps);
-    socc = init_int_array(nirreps);
-    frozen_docc = init_int_array(nirreps);
-    frozen_uocc = init_int_array(nirreps);
-    uocc = init_int_array(nirreps);
-
-    for (irrep = 0; irrep < nirreps; irrep++) {
-        docc[irrep] = docc_in[irrep];
-        socc[irrep] = socc_in[irrep];
-        frozen_docc[irrep] = frozen_docc_in[irrep];
-        frozen_uocc[irrep] = frozen_uocc_in[irrep];
-    }
-
-    /* construct the offset array */
-    offset[0] = 0;
-    for (irrep = 1; irrep < nirreps; irrep++) {
-        offset[irrep] = offset[irrep - 1] + orbs_per_irrep[irrep - 1];
-    }
-
-    /* construct the uocc array */
-    for (irrep = 0; irrep < nirreps; irrep++) {
-        tmpi = frozen_uocc[irrep] + docc[irrep] + socc[irrep];
-        if (tmpi > orbs_per_irrep[irrep]) {
-            outfile->Printf("(reorder_qt): orbitals don't add up for irrep %d\n", irrep);
-            return;
-        } else
-            uocc[irrep] = orbs_per_irrep[irrep] - tmpi;
-    }
-
-    /* do the frozen core */
-    for (irrep = 0; irrep < nirreps; irrep++) {
-        while (frozen_docc[irrep]) {
-            point = used[irrep] + offset[irrep];
-            order[point] = cnt++;
-            used[irrep]++;
-            frozen_docc[irrep]--;
-            docc[irrep]--;
-        }
-    }
-
-    /* do doubly occupied orbitals */
-    for (irrep = 0; irrep < nirreps; irrep++) {
-        while (docc[irrep]) {
-            point = used[irrep] + offset[irrep];
-            order[point] = cnt++;
-            used[irrep]++;
-            docc[irrep]--;
-        }
-    }
-
-    /* do singly-occupied orbitals */
-    for (irrep = 0; irrep < nirreps; irrep++) {
-        while (socc[irrep]) {
-            point = used[irrep] + offset[irrep];
-            order[point] = cnt++;
-            used[irrep]++;
-            socc[irrep]--;
-        }
-    }
-
-    /* do virtual orbitals */
-    for (irrep = 0; irrep < nirreps; irrep++) {
-        while (uocc[irrep]) {
-            point = used[irrep] + offset[irrep];
-            order[point] = cnt++;
-            used[irrep]++;
-            uocc[irrep]--;
-        }
-    }
-
-    /* do frozen uocc */
-    for (irrep = 0; irrep < nirreps; irrep++) {
-        while (frozen_uocc[irrep]) {
-            point = used[irrep] + offset[irrep];
-            order[point] = cnt++;
-            used[irrep]++;
-            frozen_uocc[irrep]--;
-        }
-    }
-
-    /* do a final check */
-    for (irrep = 0; irrep < nirreps; irrep++) {
-        if (used[irrep] > orbs_per_irrep[irrep]) {
-            outfile->Printf("(reorder_qt): on final check, used more orbitals");
-            outfile->Printf("   than were available (%d vs %d) for irrep %d\n", used[irrep], orbs_per_irrep[irrep],
-                            irrep);
-        }
-    }
-
-    free(used);
-    free(offset);
-    free(docc);
-    free(socc);
-    free(frozen_docc);
-    free(frozen_uocc);
-    free(uocc);
-=======
 PSI_API void reorder_qt(int *docc_in, int *socc_in, int *frozen_docc_in,
       int *frozen_uocc_in, int *order, int *orbs_per_irrep, int nirreps)
 {
@@ -285,7 +177,6 @@
    free(used);  free(offset);
    free(docc);  free(socc);  free(frozen_docc);  free(frozen_uocc);
    free(uocc);
->>>>>>> da60d626
 }
 
 /*!
@@ -303,20 +194,6 @@
 **
 ** \ingroup QT
 */
-<<<<<<< HEAD
-void reorder_qt_uhf(int *docc, int *socc, int *frozen_docc, int *frozen_uocc, int *order_alpha, int *order_beta,
-                    int *orbspi, int nirreps) {
-    int p, nmo;
-    int cnt_alpha, cnt_beta, irrep, tmpi;
-    int *offset, this_offset;
-    int *uocc;
-
-    Dimension nalphapi(nirreps, "Number of alpha electrons per irrep");
-    Dimension nbetapi(nirreps, "Number of beta electrons per irrep");
-    for (int h = 0; h < nirreps; h++) {
-        nalphapi[h] = docc[h] + socc[h];
-        nbetapi[h] = docc[h];
-=======
 PSI_API void reorder_qt_uhf(int *docc, int *socc, int *frozen_docc,
                     int *frozen_uocc, int *order_alpha, int *order_beta,
                     int *orbspi, int nirreps)
@@ -352,17 +229,6 @@
       outfile->Printf( "(reorder_qt_uhf): orbitals don't add up for irrep %d\n",
               irrep);
       return;
->>>>>>> da60d626
-    }
-
-    offset = init_int_array(nirreps);
-
-    uocc = init_int_array(nirreps);
-
-    /* construct the offset array */
-    offset[0] = 0;
-    for (irrep = 1; irrep < nirreps; irrep++) {
-        offset[irrep] = offset[irrep - 1] + orbspi[irrep - 1];
     }
 
     /* construct the uocc array */
