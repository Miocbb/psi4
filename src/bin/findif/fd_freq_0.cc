--- conflicted
+++ resolved
@@ -3,14 +3,7 @@
     \brief fd_freq_0(): compute frequencies from energies
 */
 
-<<<<<<< HEAD
-#include <libmints/mints.h>
-#include <libqt/qt.h>
-#include <psi4-dec.h>
-#include <libciomr/libciomr.h>
-=======
 #include "findif.h"
->>>>>>> b8d76628
 
 #include <boost/python.hpp>
 #include <boost/python/list.hpp>
