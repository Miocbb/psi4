--- conflicted
+++ resolved
@@ -99,10 +99,7 @@
    int maxcols=0, maxrows=0;
    if ((Ivec.icore_==2 && Ivec.Ms0_ && CalcInfo_->ref_sym != 0) ||
        (Ivec.icore_==0 && Ivec.Ms0_)) {
-<<<<<<< HEAD
      int maxrows=0, maxcols=0;
-=======
->>>>>>> 9ad63bd3
      for (int i=0; i<Ivec.num_blocks_; i++) {
        if (Ivec.Ia_size_[i] > maxrows) maxrows = Ivec.Ia_size_[i];
        if (Ivec.Ib_size_[i] > maxcols) maxcols = Ivec.Ib_size_[i];
