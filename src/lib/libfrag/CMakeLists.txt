--- conflicted
+++ resolved
@@ -1,4 +1,3 @@
-<<<<<<< HEAD
 set(libfragsrc Fragmenter.h
                FragOptions.h
                BSSEer.h
@@ -31,47 +30,4 @@
                DirectSum.cc
 )
 add_library(frag STATIC ${libfragsrc})  
-target_link_libraries(frag parallel)             
-=======
-set(headers_list "")
-# List of headers
-list(APPEND headers_list AtomSet.h MBE.h libfrag.h Set.h Connections.h Capper.h Fragmenter.h Embedder.h MBEFrag.h MBEFragSet.h LibFragTypes.h FragOptions.h Properties.h GMBE.h BSSEer.h )
-
-# If you want to remove some headers specify them explictly here
-if(DEVELOPMENT_CODE)
-   list(REMOVE_ITEM headers_list "Properties.h")
-else()
-   list(REMOVE_ITEM headers_list "Properties.h")
-endif()
-# Sort alphabetically
-list(SORT headers_list)
-
-set(sources_list "")
-# List of sources
-list(APPEND sources_list BSSEer.cc MBEFragSet.cc MBE.cc Fragmenter.cc MBEFrag.cc libfrag.cc Capper.cc Embedder.cc GMBE.cc AtomSet.cc Properties.cc FragOptions.cc Connections.cc )
-
-# If you want to remove some sources specify them explictly here
-if(DEVELOPMENT_CODE)
-   list(REMOVE_ITEM sources_list "Properties.cc")
-else()
-   list(REMOVE_ITEM sources_list "Properties.cc")
-endif()
-
-# Write list of files to be passed to cloc for counting lines of code.
-# Only files that are actually compiled are counted.
-set(to_count "${sources_list}" "${headers_list}")
-write_to_cloc_list("${to_count}")
-
-# Build static library
-add_library(frag STATIC ${sources_list})
-# Specify dependencies for the library (if any)
-add_dependencies(frag mints parallel)
-set(libs_to_merge frag ${libs_to_merge} PARENT_SCOPE)
-if(BUILD_CUSTOM_BOOST)
-   add_dependencies(frag custom_boost)
-endif()
-install(TARGETS frag ARCHIVE DESTINATION lib)
-
-# Sets install directory for all the headers in the list
-install_list_FILES("${headers_list}" include/libfrag)
->>>>>>> 4d36a0d3
+target_link_libraries(frag parallel)             